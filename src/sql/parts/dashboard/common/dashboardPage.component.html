<!--
/*---------------------------------------------------------------------------------------------
 *  Copyright (c) Microsoft Corporation. All rights reserved.
 *  Licensed under the Source EULA. See License.txt in the project root for license information.
 *--------------------------------------------------------------------------------------------*/
-->
<<<<<<< HEAD
<panel class="dashboard-panel" (onTabChange)="handleTabChange($event)" (onTabClose)="handleTabClose($event)" [actions]="panelActions">
	<tab *ngFor="let tab of tabs" [title]="tab.title" class="fullsize" [identifier]="tab.id" [canClose]="tab.canClose" [actions]="tab.actions">
		<dashboard-home-tab *ngIf="tab.id === 'homeTab'; else not_home" [properties]="propertiesWidget" [tab]="tab">
		</dashboard-home-tab>
		<ng-template #not_home>
			<dashboard-webview-tab *ngIf="getContentType(tab) === 'webview-tab'" [tab]="tab">
			</dashboard-webview-tab>
			<dashboard-widget-tab *ngIf="getContentType(tab) === 'widgets-tab'" [tab]="tab">
			</dashboard-widget-tab>
		</ng-template>
	</tab>
</panel>
=======
<div  #scrollContainer style="height: 100%">
	<div #scrollable style="position: relative; display: flex; flex-direction: column; height: 100%">
		<div style="flex: 0 0 auto" #propertiesContainer>
			<dashboard-widget-wrapper #properties *ngIf="propertiesWidget" [_config]="propertiesWidget" style="padding-left: 10px; padding-right: 10px; height: 90px; display: block">
			</dashboard-widget-wrapper>
		</div>
		<panel style="flex: 1 1 auto; position: relative" class="dashboard-panel" (onTabChange)="handleTabChange($event)" (onTabClose)="handleTabClose($event)" [actions]="panelActions">
			<tab *ngFor="let tab of tabs" [title]="tab.title" class="fullsize" [identifier]="tab.id" [canClose]="tab.canClose" [actions]="tab.actions">
				<dashboard-webview-container *ngIf="getContentType(tab) === 'webview-container'" [tab]="tab">
				</dashboard-webview-container>
				<dashboard-widget-container *ngIf="getContentType(tab) === 'widgets-container'" [tab]="tab">
				</dashboard-widget-container>
				<dashboard-nav-section *ngIf="getContentType(tab) === 'nav-section'" [tab]="tab">
				</dashboard-nav-section>
				<dashboard-grid-container *ngIf="getContentType(tab) === 'grid-container'" [tab]="tab">
				</dashboard-grid-container>
			</tab>
		</panel>
	</div>
</div>
>>>>>>> dbc2ce0b
<|MERGE_RESOLUTION|>--- conflicted
+++ resolved
@@ -4,38 +4,19 @@
  *  Licensed under the Source EULA. See License.txt in the project root for license information.
  *--------------------------------------------------------------------------------------------*/
 -->
-<<<<<<< HEAD
 <panel class="dashboard-panel" (onTabChange)="handleTabChange($event)" (onTabClose)="handleTabClose($event)" [actions]="panelActions">
 	<tab *ngFor="let tab of tabs" [title]="tab.title" class="fullsize" [identifier]="tab.id" [canClose]="tab.canClose" [actions]="tab.actions">
-		<dashboard-home-tab *ngIf="tab.id === 'homeTab'; else not_home" [properties]="propertiesWidget" [tab]="tab">
-		</dashboard-home-tab>
+		<dashboard-home-container *ngIf="tab.id === 'homeTab'; else not_home" [properties]="propertiesWidget" [tab]="tab">
+		</dashboard-home-container>
 		<ng-template #not_home>
-			<dashboard-webview-tab *ngIf="getContentType(tab) === 'webview-tab'" [tab]="tab">
-			</dashboard-webview-tab>
-			<dashboard-widget-tab *ngIf="getContentType(tab) === 'widgets-tab'" [tab]="tab">
-			</dashboard-widget-tab>
+			<dashboard-webview-container *ngIf="getContentType(tab) === 'webview-tab'" [tab]="tab">
+			</dashboard-webview-container>
+			<dashboard-widget-container *ngIf="getContentType(tab) === 'widgets-tab'" [tab]="tab">
+			</dashboard-widget-container>
+			<dashboard-nav-section *ngIf="getContentType(tab) === 'nav-section'" [tab]="tab">
+			</dashboard-nav-section>
+			<dashboard-grid-container *ngIf="getContentType(tab) === 'grid-container'" [tab]="tab">
+			</dashboard-grid-container>
 		</ng-template>
 	</tab>
-</panel>
-=======
-<div  #scrollContainer style="height: 100%">
-	<div #scrollable style="position: relative; display: flex; flex-direction: column; height: 100%">
-		<div style="flex: 0 0 auto" #propertiesContainer>
-			<dashboard-widget-wrapper #properties *ngIf="propertiesWidget" [_config]="propertiesWidget" style="padding-left: 10px; padding-right: 10px; height: 90px; display: block">
-			</dashboard-widget-wrapper>
-		</div>
-		<panel style="flex: 1 1 auto; position: relative" class="dashboard-panel" (onTabChange)="handleTabChange($event)" (onTabClose)="handleTabClose($event)" [actions]="panelActions">
-			<tab *ngFor="let tab of tabs" [title]="tab.title" class="fullsize" [identifier]="tab.id" [canClose]="tab.canClose" [actions]="tab.actions">
-				<dashboard-webview-container *ngIf="getContentType(tab) === 'webview-container'" [tab]="tab">
-				</dashboard-webview-container>
-				<dashboard-widget-container *ngIf="getContentType(tab) === 'widgets-container'" [tab]="tab">
-				</dashboard-widget-container>
-				<dashboard-nav-section *ngIf="getContentType(tab) === 'nav-section'" [tab]="tab">
-				</dashboard-nav-section>
-				<dashboard-grid-container *ngIf="getContentType(tab) === 'grid-container'" [tab]="tab">
-				</dashboard-grid-container>
-			</tab>
-		</panel>
-	</div>
-</div>
->>>>>>> dbc2ce0b
+</panel>