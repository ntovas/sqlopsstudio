/*---------------------------------------------------------------------------------------------
 *  Copyright (c) Microsoft Corporation. All rights reserved.
 *  Licensed under the Source EULA. See License.txt in the project root for license information.
 *--------------------------------------------------------------------------------------------*/
'use strict';

import { TPromise } from 'vs/base/common/winjs.base';
import { IDisposable, dispose } from 'vs/base/common/lifecycle';
import {
	SqlExtHostContext, ExtHostDataProtocolShape,
	MainThreadDataProtocolShape, SqlMainContext
} from 'sql/workbench/api/node/sqlExtHost.protocol';
import { IConnectionManagementService } from 'sql/parts/connection/common/connectionManagement';
import { ICapabilitiesService } from 'sql/services/capabilities/capabilitiesService';
import { IQueryManagementService } from 'sql/parts/query/common/queryManagement';
import * as sqlops from 'sqlops';
import { IMetadataService } from 'sql/services/metadata/metadataService';
import { IObjectExplorerService } from 'sql/parts/registeredServer/common/objectExplorerService';
import { IScriptingService } from 'sql/services/scripting/scriptingService';
import { IAdminService } from 'sql/parts/admin/common/adminService';
import { IBackupService } from 'sql/parts/disasterRecovery/backup/common/backupService';
import { IRestoreService } from 'sql/parts/disasterRecovery/restore/common/restoreService';
import { ITaskService } from 'sql/parts/taskHistory/common/taskService';
import { IProfilerService } from 'sql/parts/profiler/service/interfaces';
import { ISerializationService } from 'sql/services/serialization/serializationService';
import { IFileBrowserService } from 'sql/parts/fileBrowser/common/interfaces';
import { IExtHostContext } from 'vs/workbench/api/node/extHost.protocol';
import { extHostNamedCustomer } from 'vs/workbench/api/electron-browser/extHostCustomers';
import { IMessageService } from 'vs/platform/message/common/message';
import severity from 'vs/base/common/severity';

/**
 * Main thread class for handling data protocol management registration.
 */
@extHostNamedCustomer(SqlMainContext.MainThreadDataProtocol)
export class MainThreadDataProtocol extends MainThreadDataProtocolShape {

	private _proxy: ExtHostDataProtocolShape;

	private _toDispose: IDisposable[];

	private _capabilitiesRegistrations: { [handle: number]: IDisposable; } = Object.create(null);

	constructor(
		extHostContext: IExtHostContext,
		@IConnectionManagementService private _connectionManagementService: IConnectionManagementService,
		@ICapabilitiesService private _capabilitiesService: ICapabilitiesService,
		@IQueryManagementService private _queryManagementService: IQueryManagementService,
		@IMetadataService private _metadataService: IMetadataService,
		@IObjectExplorerService private _objectExplorerService: IObjectExplorerService,
		@IScriptingService private _scriptingService: IScriptingService,
		@IAdminService private _adminService: IAdminService,
		@IBackupService private _backupService: IBackupService,
		@IRestoreService private _restoreService: IRestoreService,
		@ITaskService private _taskService: ITaskService,
		@IProfilerService private _profilerService: IProfilerService,
		@ISerializationService private _serializationService: ISerializationService,
		@IFileBrowserService private _fileBrowserService: IFileBrowserService,
		@IMessageService private _messageService: IMessageService
	) {
		super();
		if (extHostContext) {
			this._proxy = extHostContext.get(SqlExtHostContext.ExtHostDataProtocol);
		}
		if (this._connectionManagementService) {
			this._connectionManagementService.onLanguageFlavorChanged(e => this._proxy.$languageFlavorChanged(e), this, this._toDispose);
		}
	}

	public dispose(): void {
		this._toDispose = dispose(this._toDispose);
	}

<<<<<<< HEAD
	/**
	 * @deprecated; TO BE REMOVED
	 * @param providerId
	 * @param handle
	 */
	public $registerProvider(providerId: string, handle: number): TPromise<any> {
		this._messageService.show(severity.Warning, `Provider ${providerId} is using a deprecated registration method. Please update to registering individual providers`);

		let self = this;

		// register connection management provider
		this._connectionManagementService.registerProvider(providerId, <sqlops.ConnectionProvider>{
			connect(connectionUri: string, connectionInfo: sqlops.ConnectionInfo): Thenable<boolean> {
				return self._proxy.$connect(handle, connectionUri, connectionInfo);
			},
			disconnect(connectionUri: string): Thenable<boolean> {
				return self._proxy.$disconnect(handle, connectionUri);
			},
			changeDatabase(connectionUri: string, newDatabase: string): Thenable<boolean> {
				return self._proxy.$changeDatabase(handle, connectionUri, newDatabase);
			},
			cancelConnect(connectionUri: string): Thenable<boolean> {
				return self._proxy.$cancelConnect(handle, connectionUri);
			},
			listDatabases(connectionUri: string): Thenable<sqlops.ListDatabasesResult> {
				return self._proxy.$listDatabases(handle, connectionUri);
			},
			rebuildIntelliSenseCache(connectionUri: string): Thenable<void> {
				return self._proxy.$rebuildIntelliSenseCache(handle, connectionUri);
			}
		});

		// register query provider
		this._queryManagementService.addQueryRequestHandler(providerId, {
			cancelQuery(ownerUri: string): Thenable<sqlops.QueryCancelResult> {
				return self._proxy.$cancelQuery(handle, ownerUri);
			},
			runQuery(ownerUri: string, selection: sqlops.ISelectionData, runOptions?: sqlops.ExecutionPlanOptions): Thenable<void> {
				return self._proxy.$runQuery(handle, ownerUri, selection, runOptions);
			},
			runQueryStatement(ownerUri: string, line: number, column: number): Thenable<void> {
				return self._proxy.$runQueryStatement(handle, ownerUri, line, column);
			},
			runQueryString(ownerUri: string, queryString: string): Thenable<void> {
				return self._proxy.$runQueryString(handle, ownerUri, queryString);
			},
			runQueryAndReturn(ownerUri: string, queryString: string): Thenable<sqlops.SimpleExecuteResult> {
				return self._proxy.$runQueryAndReturn(handle, ownerUri, queryString);
			},
			getQueryRows(rowData: sqlops.QueryExecuteSubsetParams): Thenable<sqlops.QueryExecuteSubsetResult> {
				return self._proxy.$getQueryRows(handle, rowData);
			},
			disposeQuery(ownerUri: string): Thenable<void> {
				return self._proxy.$disposeQuery(handle, ownerUri);
			},
			saveResults(requestParams: sqlops.SaveResultsRequestParams): Thenable<sqlops.SaveResultRequestResult> {
				let serializationProvider = self._serializationService.getSerializationFeatureMetadataProvider(requestParams.ownerUri);
				if (serializationProvider && serializationProvider) {
					return self._proxy.$saveResults(handle, requestParams);
				} else {
					return self._serializationService.saveAs(requestParams.resultFormat, requestParams.filePath, undefined, true);
				}
			},
			initializeEdit(ownerUri: string, schemaName: string, objectName: string, objectType: string, rowLimit: number): Thenable<void> {
				return self._proxy.$initializeEdit(handle, ownerUri, schemaName, objectName, objectType, rowLimit);
			},
			updateCell(ownerUri: string, rowId: number, columnId: number, newValue: string): Thenable<sqlops.EditUpdateCellResult> {
				return self._proxy.$updateCell(handle, ownerUri, rowId, columnId, newValue);
			},
			commitEdit(ownerUri): Thenable<void> {
				return self._proxy.$commitEdit(handle, ownerUri);
			},
			createRow(ownerUri: string): Thenable<sqlops.EditCreateRowResult> {
				return self._proxy.$createRow(handle, ownerUri);
			},
			deleteRow(ownerUri: string, rowId: number): Thenable<void> {
				return self._proxy.$deleteRow(handle, ownerUri, rowId);
			},
			disposeEdit(ownerUri: string): Thenable<void> {
				return self._proxy.$disposeEdit(handle, ownerUri);
			},
			revertCell(ownerUri: string, rowId: number, columnId: number): Thenable<sqlops.EditRevertCellResult> {
				return self._proxy.$revertCell(handle, ownerUri, rowId, columnId);
			},
			revertRow(ownerUri: string, rowId: number): Thenable<void> {
				return self._proxy.$revertRow(handle, ownerUri, rowId);
			},
			getEditRows(rowData: sqlops.EditSubsetParams): Thenable<sqlops.EditSubsetResult> {
				return self._proxy.$getEditRows(handle, rowData);
			}
		});

		this._metadataService.registerProvider(providerId, <sqlops.MetadataProvider>{
			getMetadata(connectionUri: string): Thenable<sqlops.ProviderMetadata> {
				return self._proxy.$getMetadata(handle, connectionUri);
			},
			getDatabases(connectionUri: string): Thenable<string[]> {
				return self._proxy.$getDatabases(handle, connectionUri);
			},
			getTableInfo(connectionUri: string, metadata: sqlops.ObjectMetadata): Thenable<sqlops.ColumnMetadata[]> {
				return self._proxy.$getTableInfo(handle, connectionUri, metadata);
			},
			getViewInfo(connectionUri: string, metadata: sqlops.ObjectMetadata): Thenable<sqlops.ColumnMetadata[]> {
				return self._proxy.$getViewInfo(handle, connectionUri, metadata);
			}
		});

		this._objectExplorerService.registerProvider(providerId, <sqlops.ObjectExplorerProvider>{
			createNewSession(connection: sqlops.ConnectionInfo): Thenable<sqlops.ObjectExplorerSessionResponse> {
				return self._proxy.$createObjectExplorerSession(handle, connection);
			},
			expandNode(nodeInfo: sqlops.ExpandNodeInfo): Thenable<boolean> {
				return self._proxy.$expandObjectExplorerNode(handle, nodeInfo);
			},
			refreshNode(nodeInfo: sqlops.ExpandNodeInfo): Thenable<boolean> {
				return self._proxy.$refreshObjectExplorerNode(handle, nodeInfo);
			},
			closeSession(closeSessionInfo: sqlops.ObjectExplorerCloseSessionInfo): Thenable<sqlops.ObjectExplorerCloseSessionResponse> {
				return self._proxy.$closeObjectExplorerSession(handle, closeSessionInfo);
			}
		});

		this._taskService.registerProvider(providerId, <sqlops.TaskServicesProvider>{
			getAllTasks(listTasksParams: sqlops.ListTasksParams): Thenable<sqlops.ListTasksResponse> {
				return self._proxy.$getAllTasks(handle, listTasksParams);
			},
			cancelTask(cancelTaskParams: sqlops.CancelTaskParams): Thenable<boolean> {
				return self._proxy.$cancelTask(handle, cancelTaskParams);
			}
		});

		this._scriptingService.registerProvider(providerId, <sqlops.ScriptingProvider>{
			scriptAsOperation(connectionUri: string, operation: sqlops.ScriptOperation, metadata: sqlops.ObjectMetadata, paramDetails: sqlops.ScriptingParamDetails): Thenable<sqlops.ScriptingResult> {
				return self._proxy.$scriptAsOperation(handle, connectionUri, operation, metadata, paramDetails);
			}
		});

		this._adminService.registerProvider(providerId, <sqlops.AdminServicesProvider>{
			createDatabase(connectionUri: string, database: sqlops.DatabaseInfo): Thenable<sqlops.CreateDatabaseResponse> {
				return self._proxy.$createDatabase(handle, connectionUri, database);
			},
			getDefaultDatabaseInfo(connectionUri: string): Thenable<sqlops.DatabaseInfo> {
				return self._proxy.$getDefaultDatabaseInfo(handle, connectionUri);
			},
			getDatabaseInfo(connectionUri: string): Thenable<sqlops.DatabaseInfo> {
				return self._proxy.$getDatabaseInfo(handle, connectionUri);
			},
			createLogin(connectionUri: string, login: sqlops.LoginInfo): Thenable<sqlops.CreateLoginResponse> {
				return self._proxy.$createLogin(handle, connectionUri, login);
			}
		});

		this._backupService.registerProvider(providerId, <sqlops.BackupProvider>{
			backup(connectionUri: string, backupInfo: { [key: string]: any }, taskExecutionMode: sqlops.TaskExecutionMode): Thenable<sqlops.BackupResponse> {
				return self._proxy.$backup(handle, connectionUri, backupInfo, taskExecutionMode);
			},
			getBackupConfigInfo(connectionUri: string): Thenable<sqlops.BackupConfigInfo> {
				return self._proxy.$getBackupConfigInfo(handle, connectionUri);
			}
		});

		this._restoreService.registerProvider(providerId, <sqlops.RestoreProvider>{
			getRestorePlan(connectionUri: string, restoreInfo: sqlops.RestoreInfo): Thenable<sqlops.RestorePlanResponse> {
				return self._proxy.$getRestorePlan(handle, connectionUri, restoreInfo);
			},
			cancelRestorePlan(connectionUri: string, restoreInfo: sqlops.RestoreInfo): Thenable<boolean> {
				return self._proxy.$cancelRestorePlan(handle, connectionUri, restoreInfo);
			},
			restore(connectionUri: string, restoreInfo: sqlops.RestoreInfo): Thenable<sqlops.RestoreResponse> {
				return self._proxy.$restore(handle, connectionUri, restoreInfo);
			},
			getRestoreConfigInfo(connectionUri: string): Thenable<sqlops.RestoreConfigInfo> {
				return self._proxy.$getRestoreConfigInfo(handle, connectionUri);
			}
		});

		this._fileBrowserService.registerProvider(providerId, <sqlops.FileBrowserProvider>{
			openFileBrowser(ownerUri: string, expandPath: string, fileFilters: string[], changeFilter: boolean): Thenable<boolean> {
				return self._proxy.$openFileBrowser(handle, ownerUri, expandPath, fileFilters, changeFilter);
			},
			expandFolderNode(ownerUri: string, expandPath: string): Thenable<boolean> {
				return self._proxy.$expandFolderNode(handle, ownerUri, expandPath);
			},
			validateFilePaths(ownerUri: string, serviceType: string, selectedFiles: string[]): Thenable<boolean> {
				return self._proxy.$validateFilePaths(handle, ownerUri, serviceType, selectedFiles);
			},
			closeFileBrowser(ownerUri: string): Thenable<sqlops.FileBrowserCloseResponse> {
				return self._proxy.$closeFileBrowser(handle, ownerUri);
			}
		});

		this._profilerService.registerProvider(providerId, <sqlops.ProfilerProvider>{
			startSession(sessionId: string): Thenable<boolean> {
				return self._proxy.$startSession(handle, sessionId);
			},
			stopSession(sessionId: string): Thenable<boolean> {
				return self._proxy.$stopSession(handle, sessionId);
			},
			pauseSession(sessionId: string): Thenable<boolean> {
				return TPromise.as(true);
			},
			connectSession(sessionId: string): Thenable<boolean> {
				return TPromise.as(true);
			},
			disconnectSession(sessionId: string): Thenable<boolean> {
				return TPromise.as(true);
			}
		});

		return undefined;
	}

=======
>>>>>>> a875ff47
	public $registerConnectionProvider(providerId: string, handle: number): TPromise<any> {
		const self = this;
		this._connectionManagementService.registerProvider(providerId, <sqlops.ConnectionProvider>{
			connect(connectionUri: string, connectionInfo: sqlops.ConnectionInfo): Thenable<boolean> {
				return self._proxy.$connect(handle, connectionUri, connectionInfo);
			},
			disconnect(connectionUri: string): Thenable<boolean> {
				return self._proxy.$disconnect(handle, connectionUri);
			},
			changeDatabase(connectionUri: string, newDatabase: string): Thenable<boolean> {
				return self._proxy.$changeDatabase(handle, connectionUri, newDatabase);
			},
			cancelConnect(connectionUri: string): Thenable<boolean> {
				return self._proxy.$cancelConnect(handle, connectionUri);
			},
			listDatabases(connectionUri: string): Thenable<sqlops.ListDatabasesResult> {
				return self._proxy.$listDatabases(handle, connectionUri);
			},
			rebuildIntelliSenseCache(connectionUri: string): Thenable<void> {
				return self._proxy.$rebuildIntelliSenseCache(handle, connectionUri);
			}
		});

		return undefined;
	}

	public $registerQueryProvider(providerId: string, handle: number): TPromise<any> {
		const self = this;
		this._queryManagementService.addQueryRequestHandler(providerId, {
			cancelQuery(ownerUri: string): Thenable<sqlops.QueryCancelResult> {
				return self._proxy.$cancelQuery(handle, ownerUri);
			},
			runQuery(ownerUri: string, selection: sqlops.ISelectionData, runOptions?: sqlops.ExecutionPlanOptions): Thenable<void> {
				return self._proxy.$runQuery(handle, ownerUri, selection, runOptions);
			},
			runQueryStatement(ownerUri: string, line: number, column: number): Thenable<void> {
				return self._proxy.$runQueryStatement(handle, ownerUri, line, column);
			},
			runQueryString(ownerUri: string, queryString: string): Thenable<void> {
				return self._proxy.$runQueryString(handle, ownerUri, queryString);
			},
			runQueryAndReturn(ownerUri: string, queryString: string): Thenable<sqlops.SimpleExecuteResult> {
				return self._proxy.$runQueryAndReturn(handle, ownerUri, queryString);
			},
			getQueryRows(rowData: sqlops.QueryExecuteSubsetParams): Thenable<sqlops.QueryExecuteSubsetResult> {
				return self._proxy.$getQueryRows(handle, rowData);
			},
			disposeQuery(ownerUri: string): Thenable<void> {
				return self._proxy.$disposeQuery(handle, ownerUri);
			},
			saveResults(requestParams: sqlops.SaveResultsRequestParams): Thenable<sqlops.SaveResultRequestResult> {
				let serializationProvider = self._serializationService.getSerializationFeatureMetadataProvider(requestParams.ownerUri);
				if (serializationProvider) {
					return self._proxy.$saveResults(handle, requestParams);
				} else {
					return self._serializationService.saveAs(requestParams.resultFormat, requestParams.filePath, undefined, true);
				}
			},
			initializeEdit(ownerUri: string, schemaName: string, objectName: string, objectType: string, rowLimit: number): Thenable<void> {
				return self._proxy.$initializeEdit(handle, ownerUri, schemaName, objectName, objectType, rowLimit);
			},
			updateCell(ownerUri: string, rowId: number, columnId: number, newValue: string): Thenable<sqlops.EditUpdateCellResult> {
				return self._proxy.$updateCell(handle, ownerUri, rowId, columnId, newValue);
			},
			commitEdit(ownerUri): Thenable<void> {
				return self._proxy.$commitEdit(handle, ownerUri);
			},
			createRow(ownerUri: string): Thenable<sqlops.EditCreateRowResult> {
				return self._proxy.$createRow(handle, ownerUri);
			},
			deleteRow(ownerUri: string, rowId: number): Thenable<void> {
				return self._proxy.$deleteRow(handle, ownerUri, rowId);
			},
			disposeEdit(ownerUri: string): Thenable<void> {
				return self._proxy.$disposeEdit(handle, ownerUri);
			},
			revertCell(ownerUri: string, rowId: number, columnId: number): Thenable<sqlops.EditRevertCellResult> {
				return self._proxy.$revertCell(handle, ownerUri, rowId, columnId);
			},
			revertRow(ownerUri: string, rowId: number): Thenable<void> {
				return self._proxy.$revertRow(handle, ownerUri, rowId);
			},
			getEditRows(rowData: sqlops.EditSubsetParams): Thenable<sqlops.EditSubsetResult> {
				return self._proxy.$getEditRows(handle, rowData);
			}
		});

		return undefined;
	}

	public $registerBackupProvider(providerId: string, handle: number): TPromise<any> {
		const self = this;
		this._backupService.registerProvider(providerId, <sqlops.BackupProvider>{
			backup(connectionUri: string, backupInfo: { [key: string]: any }, taskExecutionMode: sqlops.TaskExecutionMode): Thenable<sqlops.BackupResponse> {
				return self._proxy.$backup(handle, connectionUri, backupInfo, taskExecutionMode);
			},
			getBackupConfigInfo(connectionUri: string): Thenable<sqlops.BackupConfigInfo> {
				return self._proxy.$getBackupConfigInfo(handle, connectionUri);
			}
		});

		return undefined;
	}

	public $registerRestoreProvider(providerId: string, handle: number): TPromise<any> {
		const self = this;
		this._restoreService.registerProvider(providerId, <sqlops.RestoreProvider>{
			getRestorePlan(connectionUri: string, restoreInfo: sqlops.RestoreInfo): Thenable<sqlops.RestorePlanResponse> {
				return self._proxy.$getRestorePlan(handle, connectionUri, restoreInfo);
			},
			cancelRestorePlan(connectionUri: string, restoreInfo: sqlops.RestoreInfo): Thenable<boolean> {
				return self._proxy.$cancelRestorePlan(handle, connectionUri, restoreInfo);
			},
			restore(connectionUri: string, restoreInfo: sqlops.RestoreInfo): Thenable<sqlops.RestoreResponse> {
				return self._proxy.$restore(handle, connectionUri, restoreInfo);
			},
			getRestoreConfigInfo(connectionUri: string): Thenable<sqlops.RestoreConfigInfo> {
				return self._proxy.$getRestoreConfigInfo(handle, connectionUri);
			}
		});

		return undefined;
	}

	public $registerMetadataProvider(providerId: string, handle: number): TPromise<any> {
		const self = this;
		this._metadataService.registerProvider(providerId, <sqlops.MetadataProvider>{
			getMetadata(connectionUri: string): Thenable<sqlops.ProviderMetadata> {
				return self._proxy.$getMetadata(handle, connectionUri);
			},
			getDatabases(connectionUri: string): Thenable<string[]> {
				return self._proxy.$getDatabases(handle, connectionUri);
			},
			getTableInfo(connectionUri: string, metadata: sqlops.ObjectMetadata): Thenable<sqlops.ColumnMetadata[]> {
				return self._proxy.$getTableInfo(handle, connectionUri, metadata);
			},
			getViewInfo(connectionUri: string, metadata: sqlops.ObjectMetadata): Thenable<sqlops.ColumnMetadata[]> {
				return self._proxy.$getViewInfo(handle, connectionUri, metadata);
			}
		});

		return undefined;
	}

	public $registerObjectExplorerProvider(providerId: string, handle: number): TPromise<any> {
		const self = this;
		this._objectExplorerService.registerProvider(providerId, <sqlops.ObjectExplorerProvider>{
			createNewSession(connection: sqlops.ConnectionInfo): Thenable<sqlops.ObjectExplorerSessionResponse> {
				return self._proxy.$createObjectExplorerSession(handle, connection);
			},
			expandNode(nodeInfo: sqlops.ExpandNodeInfo): Thenable<boolean> {
				return self._proxy.$expandObjectExplorerNode(handle, nodeInfo);
			},
			refreshNode(nodeInfo: sqlops.ExpandNodeInfo): Thenable<boolean> {
				return self._proxy.$refreshObjectExplorerNode(handle, nodeInfo);
			},
			closeSession(closeSessionInfo: sqlops.ObjectExplorerCloseSessionInfo): Thenable<sqlops.ObjectExplorerCloseSessionResponse> {
				return self._proxy.$closeObjectExplorerSession(handle, closeSessionInfo);
			}
		});

		return undefined;
	}

	public $registerTaskServicesProvider(providerId: string, handle: number): TPromise<any> {
		const self = this;
		this._taskService.registerProvider(providerId, <sqlops.TaskServicesProvider>{
			getAllTasks(listTasksParams: sqlops.ListTasksParams): Thenable<sqlops.ListTasksResponse> {
				return self._proxy.$getAllTasks(handle, listTasksParams);
			},
			cancelTask(cancelTaskParams: sqlops.CancelTaskParams): Thenable<boolean> {
				return self._proxy.$cancelTask(handle, cancelTaskParams);
			}
		});

		return undefined;
	}

	public $registerScriptingProvider(providerId: string, handle: number): TPromise<any> {
		const self = this;
		this._scriptingService.registerProvider(providerId, <sqlops.ScriptingProvider>{
			scriptAsOperation(connectionUri: string, operation: sqlops.ScriptOperation, metadata: sqlops.ObjectMetadata, paramDetails: sqlops.ScriptingParamDetails): Thenable<sqlops.ScriptingResult> {
				return self._proxy.$scriptAsOperation(handle, connectionUri, operation, metadata, paramDetails);
			}
		});

		return undefined;
	}

	public $registerFileBrowserProvider(providerId: string, handle: number): TPromise<any> {
		const self = this;
		this._fileBrowserService.registerProvider(providerId, <sqlops.FileBrowserProvider>{
			openFileBrowser(ownerUri: string, expandPath: string, fileFilters: string[], changeFilter: boolean): Thenable<boolean> {
				return self._proxy.$openFileBrowser(handle, ownerUri, expandPath, fileFilters, changeFilter);
			},
			expandFolderNode(ownerUri: string, expandPath: string): Thenable<boolean> {
				return self._proxy.$expandFolderNode(handle, ownerUri, expandPath);
			},
			validateFilePaths(ownerUri: string, serviceType: string, selectedFiles: string[]): Thenable<boolean> {
				return self._proxy.$validateFilePaths(handle, ownerUri, serviceType, selectedFiles);
			},
			closeFileBrowser(ownerUri: string): Thenable<sqlops.FileBrowserCloseResponse> {
				return self._proxy.$closeFileBrowser(handle, ownerUri);
			}
		});

		return undefined;
	}

	public $registerProfilerProvider(providerId: string, handle: number): TPromise<any> {
		const self = this;
		this._profilerService.registerProvider(providerId, <sqlops.ProfilerProvider>{
			startSession(sessionId: string): Thenable<boolean> {
				return self._proxy.$startSession(handle, sessionId);
			},
			stopSession(sessionId: string): Thenable<boolean> {
				return self._proxy.$stopSession(handle, sessionId);
			},
			pauseSession(sessionId: string): Thenable<boolean> {
				return TPromise.as(true);
			},
			connectSession(sessionId: string): Thenable<boolean> {
				return TPromise.as(true);
			},
			disconnectSession(sessionId: string): Thenable<boolean> {
				return TPromise.as(true);
			}
		});

		return undefined;
	}

	public $registerAdminServicesProvider(providerId: string, handle: number): TPromise<any> {
		const self = this;
		this._adminService.registerProvider(providerId, <sqlops.AdminServicesProvider>{
			createDatabase(connectionUri: string, database: sqlops.DatabaseInfo): Thenable<sqlops.CreateDatabaseResponse> {
				return self._proxy.$createDatabase(handle, connectionUri, database);
			},
			getDefaultDatabaseInfo(connectionUri: string): Thenable<sqlops.DatabaseInfo> {
				return self._proxy.$getDefaultDatabaseInfo(handle, connectionUri);
			},
			getDatabaseInfo(connectionUri: string): Thenable<sqlops.DatabaseInfo> {
				return self._proxy.$getDatabaseInfo(handle, connectionUri);
			},
			createLogin(connectionUri: string, login: sqlops.LoginInfo): Thenable<sqlops.CreateLoginResponse> {
				return self._proxy.$createLogin(handle, connectionUri, login);
			}
		});

		return undefined;
	}

	// Connection Management handlers
	public $onConnectionComplete(handle: number, connectionInfoSummary: sqlops.ConnectionInfoSummary): void {
		this._connectionManagementService.onConnectionComplete(handle, connectionInfoSummary);
	}

	public $onIntelliSenseCacheComplete(handle: number, connectionUri: string): void {
		this._connectionManagementService.onIntelliSenseCacheComplete(handle, connectionUri);
	}

	public $onConnectionChangeNotification(handle: number, changedConnInfo: sqlops.ChangedConnectionInfo): void {
		this._connectionManagementService.onConnectionChangedNotification(handle, changedConnInfo);
	}

	// Query Management handlers
	public $onQueryComplete(handle: number, result: sqlops.QueryExecuteCompleteNotificationResult): void {
		this._queryManagementService.onQueryComplete(result);
	}
	public $onBatchStart(handle: number, batchInfo: sqlops.QueryExecuteBatchNotificationParams): void {
		this._queryManagementService.onBatchStart(batchInfo);
	}
	public $onBatchComplete(handle: number, batchInfo: sqlops.QueryExecuteBatchNotificationParams): void {
		this._queryManagementService.onBatchComplete(batchInfo);
	}
	public $onResultSetComplete(handle: number, resultSetInfo: sqlops.QueryExecuteResultSetCompleteNotificationParams): void {
		this._queryManagementService.onResultSetComplete(resultSetInfo);
	}
	public $onQueryMessage(handle: number, message: sqlops.QueryExecuteMessageParams): void {
		this._queryManagementService.onMessage(message);
	}
	public $onEditSessionReady(handle: number, ownerUri: string, success: boolean, message: string): void {
		this._queryManagementService.onEditSessionReady(ownerUri, success, message);
	}

	// Script Handlers
	public $onScriptingComplete(handle: number, scriptingCompleteResult: sqlops.ScriptingCompleteResult): void {
		this._scriptingService.onScriptingComplete(handle, scriptingCompleteResult);
	}

	//OE handlers
	public $onObjectExplorerSessionCreated(handle: number, sessionResponse: sqlops.ObjectExplorerSession): void {
		this._objectExplorerService.onSessionCreated(handle, sessionResponse);
	}

	public $onObjectExplorerNodeExpanded(handle: number, expandResponse: sqlops.ObjectExplorerExpandInfo): void {
		this._objectExplorerService.onNodeExpanded(handle, expandResponse);
	}

	//Tasks handlers
	public $onTaskCreated(handle: number, taskInfo: sqlops.TaskInfo): void {
		this._taskService.onNewTaskCreated(handle, taskInfo);
	}

	public $onTaskStatusChanged(handle: number, taskProgressInfo: sqlops.TaskProgressInfo): void {
		this._taskService.onTaskStatusChanged(handle, taskProgressInfo);
	}

	//File browser handlers
	public $onFileBrowserOpened(handle: number, response: sqlops.FileBrowserOpenedParams): void {
		this._fileBrowserService.onFileBrowserOpened(handle, response);
	}

	public $onFolderNodeExpanded(handle: number, response: sqlops.FileBrowserExpandedParams): void {
		this._fileBrowserService.onFolderNodeExpanded(handle, response);
	}

	public $onFilePathsValidated(handle: number, response: sqlops.FileBrowserValidatedParams): void {
		this._fileBrowserService.onFilePathsValidated(handle, response);
	}

	// Profiler handlers
	public $onSessionEventsAvailable(handle: number, response: sqlops.ProfilerSessionEvents): void {
		this._profilerService.onMoreRows(response);
	}

	public $unregisterProvider(handle: number): TPromise<any> {
		let capabilitiesRegistration = this._capabilitiesRegistrations[handle];
		if (capabilitiesRegistration) {
			capabilitiesRegistration.dispose();
			delete this._capabilitiesRegistrations[handle];
		}

		return undefined;
	}
}<|MERGE_RESOLUTION|>--- conflicted
+++ resolved
@@ -71,221 +71,6 @@
 		this._toDispose = dispose(this._toDispose);
 	}
 
-<<<<<<< HEAD
-	/**
-	 * @deprecated; TO BE REMOVED
-	 * @param providerId
-	 * @param handle
-	 */
-	public $registerProvider(providerId: string, handle: number): TPromise<any> {
-		this._messageService.show(severity.Warning, `Provider ${providerId} is using a deprecated registration method. Please update to registering individual providers`);
-
-		let self = this;
-
-		// register connection management provider
-		this._connectionManagementService.registerProvider(providerId, <sqlops.ConnectionProvider>{
-			connect(connectionUri: string, connectionInfo: sqlops.ConnectionInfo): Thenable<boolean> {
-				return self._proxy.$connect(handle, connectionUri, connectionInfo);
-			},
-			disconnect(connectionUri: string): Thenable<boolean> {
-				return self._proxy.$disconnect(handle, connectionUri);
-			},
-			changeDatabase(connectionUri: string, newDatabase: string): Thenable<boolean> {
-				return self._proxy.$changeDatabase(handle, connectionUri, newDatabase);
-			},
-			cancelConnect(connectionUri: string): Thenable<boolean> {
-				return self._proxy.$cancelConnect(handle, connectionUri);
-			},
-			listDatabases(connectionUri: string): Thenable<sqlops.ListDatabasesResult> {
-				return self._proxy.$listDatabases(handle, connectionUri);
-			},
-			rebuildIntelliSenseCache(connectionUri: string): Thenable<void> {
-				return self._proxy.$rebuildIntelliSenseCache(handle, connectionUri);
-			}
-		});
-
-		// register query provider
-		this._queryManagementService.addQueryRequestHandler(providerId, {
-			cancelQuery(ownerUri: string): Thenable<sqlops.QueryCancelResult> {
-				return self._proxy.$cancelQuery(handle, ownerUri);
-			},
-			runQuery(ownerUri: string, selection: sqlops.ISelectionData, runOptions?: sqlops.ExecutionPlanOptions): Thenable<void> {
-				return self._proxy.$runQuery(handle, ownerUri, selection, runOptions);
-			},
-			runQueryStatement(ownerUri: string, line: number, column: number): Thenable<void> {
-				return self._proxy.$runQueryStatement(handle, ownerUri, line, column);
-			},
-			runQueryString(ownerUri: string, queryString: string): Thenable<void> {
-				return self._proxy.$runQueryString(handle, ownerUri, queryString);
-			},
-			runQueryAndReturn(ownerUri: string, queryString: string): Thenable<sqlops.SimpleExecuteResult> {
-				return self._proxy.$runQueryAndReturn(handle, ownerUri, queryString);
-			},
-			getQueryRows(rowData: sqlops.QueryExecuteSubsetParams): Thenable<sqlops.QueryExecuteSubsetResult> {
-				return self._proxy.$getQueryRows(handle, rowData);
-			},
-			disposeQuery(ownerUri: string): Thenable<void> {
-				return self._proxy.$disposeQuery(handle, ownerUri);
-			},
-			saveResults(requestParams: sqlops.SaveResultsRequestParams): Thenable<sqlops.SaveResultRequestResult> {
-				let serializationProvider = self._serializationService.getSerializationFeatureMetadataProvider(requestParams.ownerUri);
-				if (serializationProvider && serializationProvider) {
-					return self._proxy.$saveResults(handle, requestParams);
-				} else {
-					return self._serializationService.saveAs(requestParams.resultFormat, requestParams.filePath, undefined, true);
-				}
-			},
-			initializeEdit(ownerUri: string, schemaName: string, objectName: string, objectType: string, rowLimit: number): Thenable<void> {
-				return self._proxy.$initializeEdit(handle, ownerUri, schemaName, objectName, objectType, rowLimit);
-			},
-			updateCell(ownerUri: string, rowId: number, columnId: number, newValue: string): Thenable<sqlops.EditUpdateCellResult> {
-				return self._proxy.$updateCell(handle, ownerUri, rowId, columnId, newValue);
-			},
-			commitEdit(ownerUri): Thenable<void> {
-				return self._proxy.$commitEdit(handle, ownerUri);
-			},
-			createRow(ownerUri: string): Thenable<sqlops.EditCreateRowResult> {
-				return self._proxy.$createRow(handle, ownerUri);
-			},
-			deleteRow(ownerUri: string, rowId: number): Thenable<void> {
-				return self._proxy.$deleteRow(handle, ownerUri, rowId);
-			},
-			disposeEdit(ownerUri: string): Thenable<void> {
-				return self._proxy.$disposeEdit(handle, ownerUri);
-			},
-			revertCell(ownerUri: string, rowId: number, columnId: number): Thenable<sqlops.EditRevertCellResult> {
-				return self._proxy.$revertCell(handle, ownerUri, rowId, columnId);
-			},
-			revertRow(ownerUri: string, rowId: number): Thenable<void> {
-				return self._proxy.$revertRow(handle, ownerUri, rowId);
-			},
-			getEditRows(rowData: sqlops.EditSubsetParams): Thenable<sqlops.EditSubsetResult> {
-				return self._proxy.$getEditRows(handle, rowData);
-			}
-		});
-
-		this._metadataService.registerProvider(providerId, <sqlops.MetadataProvider>{
-			getMetadata(connectionUri: string): Thenable<sqlops.ProviderMetadata> {
-				return self._proxy.$getMetadata(handle, connectionUri);
-			},
-			getDatabases(connectionUri: string): Thenable<string[]> {
-				return self._proxy.$getDatabases(handle, connectionUri);
-			},
-			getTableInfo(connectionUri: string, metadata: sqlops.ObjectMetadata): Thenable<sqlops.ColumnMetadata[]> {
-				return self._proxy.$getTableInfo(handle, connectionUri, metadata);
-			},
-			getViewInfo(connectionUri: string, metadata: sqlops.ObjectMetadata): Thenable<sqlops.ColumnMetadata[]> {
-				return self._proxy.$getViewInfo(handle, connectionUri, metadata);
-			}
-		});
-
-		this._objectExplorerService.registerProvider(providerId, <sqlops.ObjectExplorerProvider>{
-			createNewSession(connection: sqlops.ConnectionInfo): Thenable<sqlops.ObjectExplorerSessionResponse> {
-				return self._proxy.$createObjectExplorerSession(handle, connection);
-			},
-			expandNode(nodeInfo: sqlops.ExpandNodeInfo): Thenable<boolean> {
-				return self._proxy.$expandObjectExplorerNode(handle, nodeInfo);
-			},
-			refreshNode(nodeInfo: sqlops.ExpandNodeInfo): Thenable<boolean> {
-				return self._proxy.$refreshObjectExplorerNode(handle, nodeInfo);
-			},
-			closeSession(closeSessionInfo: sqlops.ObjectExplorerCloseSessionInfo): Thenable<sqlops.ObjectExplorerCloseSessionResponse> {
-				return self._proxy.$closeObjectExplorerSession(handle, closeSessionInfo);
-			}
-		});
-
-		this._taskService.registerProvider(providerId, <sqlops.TaskServicesProvider>{
-			getAllTasks(listTasksParams: sqlops.ListTasksParams): Thenable<sqlops.ListTasksResponse> {
-				return self._proxy.$getAllTasks(handle, listTasksParams);
-			},
-			cancelTask(cancelTaskParams: sqlops.CancelTaskParams): Thenable<boolean> {
-				return self._proxy.$cancelTask(handle, cancelTaskParams);
-			}
-		});
-
-		this._scriptingService.registerProvider(providerId, <sqlops.ScriptingProvider>{
-			scriptAsOperation(connectionUri: string, operation: sqlops.ScriptOperation, metadata: sqlops.ObjectMetadata, paramDetails: sqlops.ScriptingParamDetails): Thenable<sqlops.ScriptingResult> {
-				return self._proxy.$scriptAsOperation(handle, connectionUri, operation, metadata, paramDetails);
-			}
-		});
-
-		this._adminService.registerProvider(providerId, <sqlops.AdminServicesProvider>{
-			createDatabase(connectionUri: string, database: sqlops.DatabaseInfo): Thenable<sqlops.CreateDatabaseResponse> {
-				return self._proxy.$createDatabase(handle, connectionUri, database);
-			},
-			getDefaultDatabaseInfo(connectionUri: string): Thenable<sqlops.DatabaseInfo> {
-				return self._proxy.$getDefaultDatabaseInfo(handle, connectionUri);
-			},
-			getDatabaseInfo(connectionUri: string): Thenable<sqlops.DatabaseInfo> {
-				return self._proxy.$getDatabaseInfo(handle, connectionUri);
-			},
-			createLogin(connectionUri: string, login: sqlops.LoginInfo): Thenable<sqlops.CreateLoginResponse> {
-				return self._proxy.$createLogin(handle, connectionUri, login);
-			}
-		});
-
-		this._backupService.registerProvider(providerId, <sqlops.BackupProvider>{
-			backup(connectionUri: string, backupInfo: { [key: string]: any }, taskExecutionMode: sqlops.TaskExecutionMode): Thenable<sqlops.BackupResponse> {
-				return self._proxy.$backup(handle, connectionUri, backupInfo, taskExecutionMode);
-			},
-			getBackupConfigInfo(connectionUri: string): Thenable<sqlops.BackupConfigInfo> {
-				return self._proxy.$getBackupConfigInfo(handle, connectionUri);
-			}
-		});
-
-		this._restoreService.registerProvider(providerId, <sqlops.RestoreProvider>{
-			getRestorePlan(connectionUri: string, restoreInfo: sqlops.RestoreInfo): Thenable<sqlops.RestorePlanResponse> {
-				return self._proxy.$getRestorePlan(handle, connectionUri, restoreInfo);
-			},
-			cancelRestorePlan(connectionUri: string, restoreInfo: sqlops.RestoreInfo): Thenable<boolean> {
-				return self._proxy.$cancelRestorePlan(handle, connectionUri, restoreInfo);
-			},
-			restore(connectionUri: string, restoreInfo: sqlops.RestoreInfo): Thenable<sqlops.RestoreResponse> {
-				return self._proxy.$restore(handle, connectionUri, restoreInfo);
-			},
-			getRestoreConfigInfo(connectionUri: string): Thenable<sqlops.RestoreConfigInfo> {
-				return self._proxy.$getRestoreConfigInfo(handle, connectionUri);
-			}
-		});
-
-		this._fileBrowserService.registerProvider(providerId, <sqlops.FileBrowserProvider>{
-			openFileBrowser(ownerUri: string, expandPath: string, fileFilters: string[], changeFilter: boolean): Thenable<boolean> {
-				return self._proxy.$openFileBrowser(handle, ownerUri, expandPath, fileFilters, changeFilter);
-			},
-			expandFolderNode(ownerUri: string, expandPath: string): Thenable<boolean> {
-				return self._proxy.$expandFolderNode(handle, ownerUri, expandPath);
-			},
-			validateFilePaths(ownerUri: string, serviceType: string, selectedFiles: string[]): Thenable<boolean> {
-				return self._proxy.$validateFilePaths(handle, ownerUri, serviceType, selectedFiles);
-			},
-			closeFileBrowser(ownerUri: string): Thenable<sqlops.FileBrowserCloseResponse> {
-				return self._proxy.$closeFileBrowser(handle, ownerUri);
-			}
-		});
-
-		this._profilerService.registerProvider(providerId, <sqlops.ProfilerProvider>{
-			startSession(sessionId: string): Thenable<boolean> {
-				return self._proxy.$startSession(handle, sessionId);
-			},
-			stopSession(sessionId: string): Thenable<boolean> {
-				return self._proxy.$stopSession(handle, sessionId);
-			},
-			pauseSession(sessionId: string): Thenable<boolean> {
-				return TPromise.as(true);
-			},
-			connectSession(sessionId: string): Thenable<boolean> {
-				return TPromise.as(true);
-			},
-			disconnectSession(sessionId: string): Thenable<boolean> {
-				return TPromise.as(true);
-			}
-		});
-
-		return undefined;
-	}
-
-=======
->>>>>>> a875ff47
 	public $registerConnectionProvider(providerId: string, handle: number): TPromise<any> {
 		const self = this;
 		this._connectionManagementService.registerProvider(providerId, <sqlops.ConnectionProvider>{
