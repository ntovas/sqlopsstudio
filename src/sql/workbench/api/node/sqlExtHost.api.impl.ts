--- conflicted
+++ resolved
@@ -58,11 +58,8 @@
 	const extHostSerializationProvider = threadService.set(SqlExtHostContext.ExtHostSerializationProvider, new ExtHostSerializationProvider(threadService));
 	const extHostResourceProvider = threadService.set(SqlExtHostContext.ExtHostResourceProvider, new ExtHostResourceProvider(threadService));
 	const extHostModalDialogs = threadService.set(SqlExtHostContext.ExtHostModalDialogs, new ExtHostModalDialogs(threadService));
-<<<<<<< HEAD
 	const extHostTasks = threadService.set(SqlExtHostContext.ExtHostTasks, new ExtHostTasks(threadService, logService));
-=======
 	const extHostWebviewWidgets = threadService.set(SqlExtHostContext.ExtHostDashboardWebviews, new ExtHostDashboardWebviews(threadService));
->>>>>>> cea52d23
 
 	return {
 		vsCodeFactory: vsCodeFactory,
@@ -266,15 +263,15 @@
 				}
 			};
 
-<<<<<<< HEAD
 			const tasks: typeof data.tasks = {
 				registerTask(id: string, task: (...args: any[]) => any, thisArgs?: any): vscode.Disposable {
 					return extHostTasks.registerTask(id, task, thisArgs);
-=======
+				}
+			};
+
 			const dashboard = {
 				registerWebviewProvider(widgetId: string, handler: (webview: data.DashboardWebview) => void) {
 					extHostWebviewWidgets.$registerProvider(widgetId, handler);
->>>>>>> cea52d23
 				}
 			};
 
@@ -293,11 +290,8 @@
 				TaskExecutionMode: sqlExtHostTypes.TaskExecutionMode,
 				ScriptOperation: sqlExtHostTypes.ScriptOperation,
 				window,
-<<<<<<< HEAD
-				tasks
-=======
+				tasks,
 				dashboard
->>>>>>> cea52d23
 			};
 		}
 	};
