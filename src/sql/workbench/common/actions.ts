--- conflicted
+++ resolved
@@ -15,15 +15,11 @@
 import { IInsightsDialogService } from 'sql/parts/insights/common/interfaces';
 import { IAdminService } from 'sql/parts/admin/common/adminService';
 import * as Constants from 'sql/common/constants';
-<<<<<<< HEAD
-=======
-import { ObjectMetadata } from 'sqlops';
->>>>>>> 8570910a
 import { ScriptOperation } from 'sql/workbench/common/taskUtilities';
 import { Task } from 'sql/platform/tasks/common/tasks';
 import { IObjectExplorerService } from 'sql/parts/registeredServer/common/objectExplorerService';
 
-import * as data from 'data';
+import { ObjectMetadata } from 'sqlops';
 
 import { TPromise } from 'vs/base/common/winjs.base';
 import { Action } from 'vs/base/common/actions';
@@ -33,7 +29,7 @@
 import { ServicesAccessor } from 'vs/platform/instantiation/common/instantiation';
 
 export interface BaseActionContext {
-	object?: data.ObjectMetadata;
+	object?: ObjectMetadata;
 	profile?: IConnectionProfile;
 }
 
